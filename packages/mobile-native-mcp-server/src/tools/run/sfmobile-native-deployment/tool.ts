/*
 * Copyright (c) 2025, salesforce.com, inc.
 * All rights reserved.
 * SPDX-License-Identifier: MIT
 * For full license text, see the LICENSE file in the repo root or https://opensource.org/licenses/MIT
 */

import { McpServer } from '@modelcontextprotocol/sdk/server/mcp.js';
import dedent from 'dedent';
import { Logger } from '../../../logging/logger.js';
import { DEPLOYMENT_TOOL, DeploymentWorkflowInput } from './metadata.js';
import { AbstractWorkflowTool } from '../../base/abstractWorkflowTool.js';
import { TempDirectoryManager, defaultTempDirectoryManager } from '../../../common.js';

export class SFMobileNativeDeploymentTool extends AbstractWorkflowTool<typeof DEPLOYMENT_TOOL> {
  private readonly tempDirManager: TempDirectoryManager;

  constructor(
    server: McpServer,
    tempDirManager: TempDirectoryManager = defaultTempDirectoryManager,
    logger?: Logger
  ) {
    super(server, DEPLOYMENT_TOOL, 'DeploymentTool', logger);
    this.tempDirManager = tempDirManager;
  }

  public handleRequest = async (input: DeploymentWorkflowInput) => {
    try {
      // Parsing here is about setting defaults from the input schema (e.g. buildType default).
      const validatedInput = this.toolMetadata.inputSchema.parse(input);
<<<<<<< HEAD
      validatedInput.targetDevice = validatedInput.targetDevice ?? 'iPhone 15 Pro';
=======

      // TODO: This hard-coded "default" device is just a placeholder for work that we need
      // to do to uplift this UX. Coming soon, we'll have proper CLI tools for managing our
      // virtual device flows, and when we do, we'll want to reconsider how we handle the UX
      // of the user selection of virtual devices more generally. In the meantime, this just
      // helps the LLM to not have to typically "vibe" a default value in all use cases, since
      // we don't really take in a virtual device at this point.
      validatedInput.targetDevice = validatedInput.targetDevice ?? 'iPhone 15 Pro';

>>>>>>> 7b9ffaba
      const guidance = this.generateDeploymentGuidance(validatedInput);
      return this.finalizeWorkflowToolOutput(guidance, validatedInput.workflowStateData);
    } catch (error) {
      return {
        isError: true,
        content: [
          {
            type: 'text' as const,
            text: `Error: ${error instanceof Error ? error.message : 'Unknown error occurred'}`,
          },
        ],
      };
    }
  };

  private generateDeploymentGuidance(input: DeploymentWorkflowInput): string {
    return dedent`
      You are a technology-adept agent working on behalf of a user who has less familiarity with the technical details of application deployment than you do, and needs your assistance to deploy the app to the target device.
      Please execute the instructions of the following plan on behalf of the user, providing them information on the outcomes that they may need to know.

      # Mobile Native App Deployment Guidance for ${input.platform}

      You MUST follow the steps in this guide in order. Do not execute any commands that are not part of the steps in this guide.

      ${this.generateTargetDeviceReadyStep(1, input)}

      ${this.generateDeploymentStep(2, input)}

      ${this.generateNextStep(input)}
    `;
  }

  private generateTargetDeviceReadyStep(
    stepNumber: number,
    input: DeploymentWorkflowInput
  ): string {
    return dedent`
      ## Step ${stepNumber}: ${input.platform === 'iOS' ? 'iOS Simulator' : 'Android Emulator'} must be ready
      
      ${
        input.platform === 'iOS'
          ? this.generateTargetDeviceReadyStepIOS(input)
          : this.generateTargetDeviceReadyStepAndroid(input)
      }
    `;
  }

  private generateTargetDeviceReadyStepIOS(input: DeploymentWorkflowInput): string {
    return dedent`
      ### Launch the macOS Simulator app
      If the macOS Simulator app is not running on the macOS host, we will not be able to proceed
      with the deployment commands. The easiest way to ensure that the Simulator app is
      running is to run:

      \`\`\`bash
      open -a Simulator
      \`\`\`

      ### Check to see if our targeted simulator is running
      Run the following command to check if the simulator is running:

      \`\`\`bash
      xcrun simctl list devices | grep "${input.targetDevice}"
      \`\`\`

      If (Shutdown) is shown as the output, the simulator is not running. Start it by running the following command:

      \`\`\`bash
      xcrun simctl boot "${input.targetDevice}"
      \`\`\`
    `;
  }

  private generateTargetDeviceReadyStepAndroid(input: DeploymentWorkflowInput): string {
    return dedent`
      Navigate to the ${input.projectPath} directory and run the following commands to make sure 
      an emulator with an API level equal to or higher than the app's minimum SDK version is active.

      First, make sure an emulator is configured. If not, run the following command to create a new emulator:
      \`\`\`bash
      sf force lightning local device list -p android
      \`\`\`

      If an emulator hasn't been set up yet, use the following command to create one:
      \`\`\`bash
      sf force lightning local device create -p android -n pixel-<api-level> -d pixel -l <api-level>
      \`\`\`

      Replace <api-level> with the value of minSdk from the application's build gradle file.

      Second, get the emulator to use by running the following command:
      \`\`\`bash
      sf force lightning local device list -p android
      \`\`\`
      
      Third, start the emulator by running the following command:
      \`\`\`bash
      sf force lightning local device start -p android -t <emulator-name>
      \`\`\`
    `;
  }

  private generateDeploymentStep(stepNumber: number, input: DeploymentWorkflowInput): string {
    return dedent`
      ## Step ${stepNumber}: Deploy application to ${input.platform === 'iOS' ? 'iOS Simulator' : 'Android Emulator'}

      Deploy the application to the target device using:

      \`\`\`bash
      ${this.generateDeploymentCommand(input)}
      \`\`\`
    `;
  }

  private generateDeploymentCommand(input: DeploymentWorkflowInput): string {
    return input.platform === 'iOS'
      ? dedent`
        \`\`\`bash
        xcrun simctl install "${input.targetDevice}" "${this.tempDirManager.getAppArtifactPath(input.projectName, 'iOS')}"
        \`\`\`

      `
      : dedent`
        \`\`\`bash
        ./gradlew install${input.buildType === 'release' ? 'Release' : 'Debug'}
        \`\`\`
      `;
  }

  private generateNextStep(input: DeploymentWorkflowInput): string {
    return dedent`
      ## Next Steps

      Once the app is deployed successfully, you can launch the app on the target device by running the following command:
      ${this.generateLaunchCommand(input)}
    `;
  }

  private generateLaunchCommand(input: DeploymentWorkflowInput): string {
    return input.platform === 'iOS'
      ? dedent`
        \`\`\`bash
        xcrun simctl launch "${input.targetDevice}" "${input.packageName}.${input.projectName}"
        \`\`\`
      `
      : dedent`
        \`\`\`bash
        adb shell monkey -p <application-id> -c android.intent.category.LAUNCHER 1
        \`\`\`
        Replace <application-id> with the value of applicationId from the application's build gradle file.
      `;
  }
}<|MERGE_RESOLUTION|>--- conflicted
+++ resolved
@@ -28,9 +28,6 @@
     try {
       // Parsing here is about setting defaults from the input schema (e.g. buildType default).
       const validatedInput = this.toolMetadata.inputSchema.parse(input);
-<<<<<<< HEAD
-      validatedInput.targetDevice = validatedInput.targetDevice ?? 'iPhone 15 Pro';
-=======
 
       // TODO: This hard-coded "default" device is just a placeholder for work that we need
       // to do to uplift this UX. Coming soon, we'll have proper CLI tools for managing our
@@ -40,7 +37,6 @@
       // we don't really take in a virtual device at this point.
       validatedInput.targetDevice = validatedInput.targetDevice ?? 'iPhone 15 Pro';
 
->>>>>>> 7b9ffaba
       const guidance = this.generateDeploymentGuidance(validatedInput);
       return this.finalizeWorkflowToolOutput(guidance, validatedInput.workflowStateData);
     } catch (error) {
