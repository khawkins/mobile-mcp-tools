{
  "name": "@salesforce/mobile-web-mcp-server",
  "version": "0.0.1",
  "files": [
    "dist",
    "resources"
  ],
  "description": "Salesforce Mobile Web MCP Server",
  "license": "MIT",
  "main": "dist/index.js",
  "types": "dist/index.d.ts",
  "scripts": {
    "build": "tsc ",
    "start": "node dist/index.js",
    "test": "vitest run",
    "test:coverage": "vitest run --coverage",
    "test:watch": "vitest",
    "lint": "eslint \"src/**/*.ts\"",
    "format": "prettier --write \"src/**/*.ts\"",
    "update-resources": "tsx src/scripts/update-type-declarations.ts"
  },
  "dependencies": {
    "@modelcontextprotocol/sdk": "^1.12.3"
  },
  "devDependencies": {
    "@modelcontextprotocol/inspector": "^0.14.1",
    "@types/node": "^22.15.29",
<<<<<<< HEAD
    "@vitest/coverage-v8": "^3.2.0",
    "tar": "^7.4.3",
    "tsx": "^4.19.2",
=======
    "@vitest/coverage-v8": "^3.2.3",
>>>>>>> c9d43bb9
    "typescript": "^5.8.3",
    "vite": "^6.3.5",
    "vitest": "^3.2.3"
  }
}<|MERGE_RESOLUTION|>--- conflicted
+++ resolved
@@ -25,13 +25,9 @@
   "devDependencies": {
     "@modelcontextprotocol/inspector": "^0.14.1",
     "@types/node": "^22.15.29",
-<<<<<<< HEAD
-    "@vitest/coverage-v8": "^3.2.0",
+    "@vitest/coverage-v8": "^3.2.3",
     "tar": "^7.4.3",
     "tsx": "^4.19.2",
-=======
-    "@vitest/coverage-v8": "^3.2.3",
->>>>>>> c9d43bb9
     "typescript": "^5.8.3",
     "vite": "^6.3.5",
     "vitest": "^3.2.3"
